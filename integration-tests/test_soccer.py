--- conflicted
+++ resolved
@@ -45,13 +45,8 @@
     for country in soccer_api.countries(includes=('continent', 'leagues')):
 
         # Following countries have no continent associated with them:
-<<<<<<< HEAD
-        countries_without_continent = {99474, 190324, 1442002, 1884978, 3499960, 8151924, 11311331, 
-                                       12444275, 14534056, 14566098, 14566636, 15288356, 15629849, 25293454, 32396817, 
-=======
         countries_without_continent = {99474, 190324, 1442002, 1884978, 3499960, 8151924, 11311331,
                                        12444275, 14534056, 14566098, 14566636, 15288356, 15629849, 25293454, 32396817,
->>>>>>> 6d9bce42
                                        32533155, 34319255}
 
         expected = {'name', 'id', 'extra', 'continent', 'leagues'}
@@ -106,11 +101,7 @@
     seasons = soccer_api.seasons(includes=includes)
 
     for season in seasons:
-<<<<<<< HEAD
         assert set(includes) - {'fixtures'} <= set(season.keys())
-=======
-        assert set(includes) <= set(season.keys())
->>>>>>> 6d9bce42
 
 
 def test_season(soccer_api):
@@ -329,15 +320,7 @@
     highlights_without_fixture_include = {10324789, 10324789, 10324402}
 
     for hl in highlights:
-<<<<<<< HEAD
         assert set(hl.keys()) == expected or set(hl.keys()) == expected - {'fixture'}
-=======
-
-        if hl['fixture_id'] in highlights_without_fixture_include:
-            assert set(hl.keys()) == expected - {'fixture'}
-        else:
-            assert set(hl.keys()) == expected
->>>>>>> 6d9bce42
 
     fixture_highlights = soccer_api.video_highlights(fixture_id=218832)
     for hl in fixture_highlights:
@@ -433,7 +416,6 @@
 def test_team_stats(soccer_api):
     """Test `team_stats` method."""
     expected = {
-<<<<<<< HEAD
         'avg_first_goal_conceded', 'avg_fouls_per_game', 'win', 'avg_ball_possession_percentage',
         'avg_shots_off_target_per_game', 'lost', 'avg_goals_per_game_conceded', 'offsides', 'dangerous_attacks',
         'clean_sheet', 'attacks', 'avg_shots_on_target_per_game', 'shots_on_target', 'stage_id', 'draw', 'season_id',
@@ -441,13 +423,6 @@
         'avg_goals_per_game_scored', 'redcards', 'goals_for', 'scoring_minutes', 'shots_blocked',
         'avg_first_goal_scored'
     }
-=======
-        'offsides', 'lost', 'dangerous_attacks', 'goals_for', 'shots_blocked', 'avg_shots_off_target_per_game',
-        'avg_ball_possession_percentage', 'clean_sheet', 'stage_id', 'team_id', 'avg_shots_on_target_per_game',
-        'redcards', 'scoring_minutes', 'avg_fouls_per_game', 'avg_first_goal_scored', 'avg_goals_per_game_conceded',
-        'season_id', 'failed_to_score', 'yellowcards', 'shots_on_target', 'fouls', 'goals_against',
-        'avg_first_goal_conceded', 'shots_off_target', 'draw', 'avg_goals_per_game_scored', 'attacks', 'win'}
->>>>>>> 6d9bce42
 
     team_stats = soccer_api.team_stats(team_id=85)
     for season_stats in team_stats:
